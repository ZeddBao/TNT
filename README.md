--- conflicted
+++ resolved
@@ -49,7 +49,13 @@
 The changes should be automaticly merged to your own branch.
 If you find there is conflict, ask me for help. 
 
-<<<<<<< HEAD
+### Prerequisite
+* python==3.6
+* pytorch==1.4.0
+* torch-geometric==1.5.0
+* argoverse-api
+* pandas==1.0.0
+
 ### TODO
 Data-related:
 - [ ] Data Loading
@@ -61,12 +67,4 @@
 
 Training-related:
 - [ ] Implement a trainer
-- [ ] Implement the loss function with the auxiliary loss
-=======
-### Prerequisite
-* python==3.6
-* pytorch==1.4.0
-* torch-geometric==1.5.0
-* argoverse-api
-* pandas==1.0.0
->>>>>>> 10e1226a
+- [ ] Implement the loss function with the auxiliary loss